--- conflicted
+++ resolved
@@ -49,18 +49,12 @@
     }
 }
 
-<<<<<<< HEAD
 use std::{cell::RefCell, rc::Rc};
-=======
 impl var::HasNot<Bit, Gate> for Gate {
     fn not(_: Bit) -> (Bit, Gate) {
         (Bit, Gate::Not)
     }
 }
-
-use std::cell::RefCell;
-use std::rc::Rc;
->>>>>>> a85bcb94
 
 type Term = OpenHypergraph<Bit, Gate>;
 type Builder = Rc<RefCell<Term>>;
